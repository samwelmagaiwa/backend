<template>
  <header
    class="bg-gradient-to-r from-blue-900 via-blue-800 to-blue-900 text-white py-3 px-6 border-b border-blue-600/40 shadow-xl backdrop-blur-sm relative z-50"
  >
    <div class="flex justify-between items-center">
      <!-- Left side - Logo and Title -->
      <div class="flex items-center space-x-4">
        <div class="flex items-center space-x-3">
          <div
            class="w-10 h-10 bg-gradient-to-br from-blue-500/30 to-blue-600/30 rounded-lg backdrop-blur-sm border border-blue-400/50 flex items-center justify-center shadow-lg"
          >
            <img
              src="/assets/images/ngao2.png"
              alt="National Shield"
              class="max-w-6 max-h-6 object-contain"
            />
          </div>
          <div>
            <h1 class="text-lg font-bold text-white tracking-wide">
              Muhimbili National Hospital
            </h1>
            <p class="text-xs text-blue-200">ICT Access Management System</p>
          </div>
        </div>
      </div>

      <!-- Right side - User Profile Dropdown -->
      <div class="flex items-center space-x-4">
        <!-- User Profile Dropdown -->
        <div class="relative" ref="profileDropdown">
          <!-- Profile Button -->
          <button
            @click="toggleProfileDropdown"
            class="flex items-center space-x-3 px-4 py-2 bg-blue-600/60 text-white rounded-lg hover:bg-blue-600/80 transition-all duration-300 border border-blue-500/40 focus:outline-none focus:ring-2 focus:ring-blue-400 shadow-lg hover:shadow-blue-500/25"
          >
            <!-- User Avatar -->
            <div
              class="w-8 h-8 bg-gradient-to-br from-blue-400 to-blue-600 rounded-full flex items-center justify-center shadow-lg border-2 border-blue-300/30 relative overflow-hidden"
            >
              <div
                class="absolute inset-0 bg-gradient-to-br from-white/20 to-transparent rounded-full"
              ></div>
              <i
                class="fas fa-user text-white text-sm relative z-10 drop-shadow-lg"
              ></i>
              <!-- Online Status Indicator -->
              <div
                class="absolute -bottom-0.5 -right-0.5 w-2.5 h-2.5 bg-green-400 rounded-full border border-white"
              ></div>
            </div>

            <!-- User Info -->
            <div v-if="currentUser" class="text-left">
              <p class="text-sm font-medium text-white leading-tight">
                {{ currentUser.name }}
              </p>
              <p class="text-xs text-blue-200 capitalize leading-tight">
                {{ formatRole(currentUser.role) }}
              </p>
            </div>

            <!-- Dropdown Arrow -->
            <i
              :class="[
                'fas fa-chevron-down text-xs text-blue-200 transition-transform duration-300',
                showProfileDropdown ? 'rotate-180' : ''
              ]"
            ></i>
          </button>

          <!-- Dropdown Menu -->
          <transition
            enter-active-class="transition duration-200 ease-out"
            enter-from-class="opacity-0 scale-95 translate-y-1"
            enter-to-class="opacity-100 scale-100 translate-y-0"
            leave-active-class="transition duration-150 ease-in"
            leave-from-class="opacity-100 scale-100 translate-y-0"
            leave-to-class="opacity-0 scale-95 translate-y-1"
          >
            <div
              v-if="showProfileDropdown"
              class="profile-dropdown absolute right-0 mt-2 w-72 bg-white rounded-xl shadow-2xl border-2 border-blue-300/60 z-[9999] overflow-hidden backdrop-blur-sm"
              style="
                box-shadow:
                  0 25px 50px -12px rgba(59, 130, 246, 0.4),
                  0 10px 25px -5px rgba(59, 130, 246, 0.3),
                  0 4px 6px -1px rgba(59, 130, 246, 0.2),
                  inset 0 1px 0 rgba(255, 255, 255, 0.8),
                  inset 0 -1px 0 rgba(59, 130, 246, 0.1);
                border-image: linear-gradient(135deg, rgba(59, 130, 246, 0.8), rgba(147, 197, 253, 0.6), rgba(59, 130, 246, 0.8)) 1;
              "
            >
              <!-- User Info Header -->
              <div
                class="bg-gradient-to-r from-blue-600 via-blue-700 to-blue-800 px-4 py-4 relative overflow-hidden"
                style="
                  box-shadow:
                    0 8px 25px -5px rgba(59, 130, 246, 0.5),
                    inset 0 1px 0 rgba(255, 255, 255, 0.2),
                    inset 0 -1px 0 rgba(0, 0, 0, 0.1);
                  border-bottom: 2px solid rgba(59, 130, 246, 0.3);
                "
              >
                <!-- Multi-layer background effects -->
                <div class="absolute inset-0 bg-gradient-to-br from-blue-500/20 via-transparent to-blue-900/20"></div>
                <div class="absolute top-0 left-0 w-full h-px bg-gradient-to-r from-transparent via-white/30 to-transparent"></div>
                <div class="absolute bottom-0 left-0 w-full h-px bg-gradient-to-r from-transparent via-blue-300/50 to-transparent"></div>
                <div class="flex items-center space-x-3 relative z-10">
                  <!-- User Avatar Large -->
                  <div
                    class="w-12 h-12 bg-gradient-to-br from-blue-400 to-blue-600 rounded-full flex items-center justify-center relative overflow-hidden"
                    style="
                      box-shadow:
                        0 8px 20px -4px rgba(59, 130, 246, 0.6),
                        0 4px 8px -2px rgba(59, 130, 246, 0.4),
                        inset 0 2px 4px rgba(255, 255, 255, 0.3),
                        inset 0 -2px 4px rgba(0, 0, 0, 0.2);
                      border: 2px solid rgba(255, 255, 255, 0.4);
                    "
                  >
                    <div
                      class="absolute inset-0 bg-gradient-to-br from-white/20 to-transparent rounded-full"
                    ></div>
                    <i
                      class="fas fa-user text-white text-lg relative z-10 drop-shadow-lg"
                    ></i>
                    <!-- Online Status -->
                    <div
                      class="absolute -bottom-1 -right-1 w-3 h-3 bg-green-400 rounded-full border-2 border-white animate-pulse"
                    ></div>
                  </div>

                  <!-- User Details -->
                  <div class="flex-1">
                    <h3 class="text-white font-semibold text-sm">
                      {{ currentUser?.name || 'User' }}
                    </h3>
                    <p class="text-blue-100 text-xs">
                      {{ currentUser?.email || 'user@example.com' }}
                    </p>
                    <div class="flex items-center mt-1">
                      <span
                        class="bg-blue-500/40 text-blue-100 px-2 py-0.5 rounded-full text-xs font-medium relative overflow-hidden"
                        style="
                          box-shadow:
                            0 2px 8px rgba(59, 130, 246, 0.4),
                            inset 0 1px 0 rgba(255, 255, 255, 0.2);
                          border: 1px solid rgba(147, 197, 253, 0.5);
                        "
                      >
                        <div class="absolute inset-0 bg-gradient-to-r from-blue-400/20 to-blue-600/20"></div>
                        <div class="relative z-10">
                          <i class="fas fa-id-badge mr-1"></i>
                          {{ formatRole(currentUser?.role) }}
                        </div>
                      </span>
                    </div>
                  </div>
                </div>
              </div>

              <!-- Menu Items -->
              <div class="py-2">
                <!-- Dashboard -->
                <button
                  @click="goToDashboard"
                  class="w-full flex items-center px-4 py-3 text-gray-700 hover:bg-blue-50 transition-all duration-300 text-left relative overflow-hidden group"
                >
                  <div
                    class="w-8 h-8 bg-blue-500 rounded-lg flex items-center justify-center mr-3 relative z-10"
                    style="
                      box-shadow:
                        0 4px 8px rgba(29, 78, 216, 0.4),
                        inset 0 1px 0 rgba(255, 255, 255, 0.3),
                        inset 0 -1px 0 rgba(29, 78, 216, 0.3);
                      border: 1px solid rgba(147, 197, 253, 0.4);
                    "
                  >
                    <i class="fas fa-home text-white text-sm"></i>
                  </div>
                  <div class="relative z-10">
                    <p class="font-medium text-sm">Dashboard</p>
                    <p class="text-xs text-gray-500">Go to your dashboard</p>
                  </div>
                </button>

                <!-- Profile -->
                <button
                  @click="goToProfile"
                  class="w-full flex items-center px-4 py-3 text-gray-700 hover:bg-blue-50 transition-all duration-300 text-left relative overflow-hidden group"
                >
                  <div
                    class="w-8 h-8 bg-blue-500 rounded-lg flex items-center justify-center mr-3 relative z-10"
                    style="
                      box-shadow:
                        0 4px 8px rgba(29, 78, 216, 0.4),
                        inset 0 1px 0 rgba(255, 255, 255, 0.3),
                        inset 0 -1px 0 rgba(29, 78, 216, 0.3);
                      border: 1px solid rgba(147, 197, 253, 0.4);
                    "
                  >
                    <i class="fas fa-user-circle text-white text-sm"></i>
                  </div>
                  <div class="relative z-10">
                    <p class="font-medium text-sm">My Profile</p>
                    <p class="text-xs text-gray-500">View and edit profile</p>
                  </div>
                </button>

                <!-- Reset Onboarding (Admin only) -->
                <button
                  v-if="currentUser?.role === 'admin'"
                  @click="openOnboardingReset"
                  class="w-full flex items-center px-4 py-3 text-gray-700 hover:bg-blue-50 transition-all duration-300 text-left relative overflow-hidden group"
                >
                  <div
                    class="w-8 h-8 bg-orange-500 rounded-lg flex items-center justify-center mr-3 relative z-10"
                    style="
                      box-shadow:
                        0 4px 8px rgba(234, 88, 12, 0.4),
                        inset 0 1px 0 rgba(255, 255, 255, 0.3),
                        inset 0 -1px 0 rgba(154, 52, 18, 0.3);
                      border: 1px solid rgba(251, 146, 60, 0.4);
                    "
                  >
                    <i class="fas fa-undo text-white text-sm"></i>
                  </div>
                  <div class="relative z-10">
                    <p class="font-medium text-sm">Reset Onboarding</p>
                    <p class="text-xs text-gray-500">Reset Terms & ICT Policy per user</p>
                  </div>
                </button>

                <!-- Divider -->
                <div class="border-t border-gray-200 my-2"></div>

                <!-- Help & Support -->
                <button
                  @click="showHelp"
                  class="w-full flex items-center px-4 py-3 text-gray-700 hover:bg-blue-50 transition-all duration-300 text-left relative overflow-hidden group"
                >
                  <div
                    class="w-8 h-8 bg-green-500 rounded-lg flex items-center justify-center mr-3 relative z-10"
                    style="
                      box-shadow:
                        0 4px 8px rgba(34, 197, 94, 0.4),
                        inset 0 1px 0 rgba(255, 255, 255, 0.3),
                        inset 0 -1px 0 rgba(21, 128, 61, 0.3);
                      border: 1px solid rgba(74, 222, 128, 0.4);
                    "
                  >
                    <i class="fas fa-question-circle text-white text-sm"></i>
                  </div>
                  <div class="relative z-10">
                    <p class="font-medium text-sm">Help & Support</p>
                    <p class="text-xs text-gray-500">Get assistance</p>
                  </div>
                </button>

                <!-- Divider -->
                <div class="border-t border-gray-200 my-2"></div>

                <!-- Logout -->
                <button
                  @click="logout"
                  class="w-full flex items-center px-4 py-3 text-gray-700 hover:bg-red-50 transition-all duration-300 text-left relative overflow-hidden group"
                >
                  <div
                    class="w-8 h-8 bg-red-500 rounded-lg flex items-center justify-center mr-3 relative z-10"
                    style="
                      box-shadow:
                        0 4px 8px rgba(153, 27, 27, 0.4),
                        inset 0 1px 0 rgba(255, 255, 255, 0.3),
                        inset 0 -1px 0 rgba(153, 27, 27, 0.3);
                      border: 1px solid rgba(248, 113, 113, 0.4);
                    "
                  >
                    <i class="fas fa-sign-out-alt text-white text-sm"></i>
                  </div>
                  <div class="relative z-10">
                    <p class="font-medium text-sm">Sign Out</p>
                    <p class="text-xs text-gray-500">Logout from your account</p>
                  </div>
                </button>
              </div>
            </div>
          </transition>
        </div>
      </div>
    </div>

    <!-- Help Modal -->
    <div
      v-if="showHelpModal"
      class="fixed inset-0 bg-black/60 flex items-center justify-center z-[9998] backdrop-blur-sm"
    >
      <div
        class="bg-white rounded-2xl shadow-2xl max-w-md w-full mx-4 transform transition-all duration-300 scale-100 overflow-hidden"
      >
        <!-- Header -->
        <div class="bg-gradient-to-r from-blue-600 via-blue-700 to-blue-800 p-6 text-center shadow-lg">
          <div
            class="w-16 h-16 bg-blue-500/30 rounded-full flex items-center justify-center mx-auto mb-4 backdrop-blur-sm border border-blue-300/40 shadow-lg"
          >
            <i class="fas fa-question-circle text-white text-2xl"></i>
          </div>
          <h3 class="text-xl font-bold text-white mb-2">Help & Support</h3>
        </div>

        <!-- Body -->
        <div class="p-6">
          <div class="space-y-4">
            <div class="flex items-center p-3 bg-blue-50 rounded-lg shadow-sm border border-blue-100">
              <div
                class="w-10 h-10 bg-blue-600 rounded-lg flex items-center justify-center mr-3 shadow-md"
              >
                <i class="fas fa-phone text-white"></i>
              </div>
              <div>
                <p class="font-medium text-gray-800">ICT Support</p>
                <p class="text-sm text-gray-600">+255 123 456 789</p>
              </div>
            </div>

            <div class="flex items-center p-3 bg-blue-50 rounded-lg shadow-sm border border-blue-100">
              <div
                class="w-10 h-10 bg-blue-600 rounded-lg flex items-center justify-center mr-3 shadow-md"
              >
                <i class="fas fa-envelope text-white"></i>
              </div>
              <div>
                <p class="font-medium text-gray-800">Email Support</p>
                <p class="text-sm text-gray-600">ict@mnh.or.tz</p>
              </div>
            </div>

            <div class="flex items-center p-3 bg-blue-50 rounded-lg shadow-sm border border-blue-100">
              <div
                class="w-10 h-10 bg-blue-600 rounded-lg flex items-center justify-center mr-3 shadow-md"
              >
                <i class="fas fa-book text-white"></i>
              </div>
              <div>
                <p class="font-medium text-gray-800">User Guide</p>
                <p class="text-sm text-gray-600">Access system documentation</p>
              </div>
            </div>
          </div>

          <!-- Close Button -->
          <div class="mt-6">
            <button
              @click="showHelpModal = false"
              class="w-full bg-blue-600 text-white py-3 px-4 rounded-xl font-medium hover:bg-blue-700 transition-all duration-200 shadow-lg hover:shadow-xl transform hover:scale-105"
            >
              Close
            </button>
          </div>
        </div>
      </div>
    </div>
  </header>
</template>

<script>
import { ref, onMounted, onUnmounted } from 'vue'
import { useAuth } from '@/composables/useAuth'
import { useRouter } from 'vue-router'

export default {
  name: 'AppHeader',
  setup() {
<<<<<<< HEAD
    const { currentUser, logout } = useAuth()
    
    const showDropdown = ref(false)
    const showLogoutModal = ref(false)
    
    // Navigation items for desktop menu - REMOVED: Dashboard, Forms, Requests, Help
    const navigationItems = ref([
      // COMMENTED OUT: Navigation items removed as requested
      // {
      //   name: 'Dashboard',
      //   path: '/user-dashboard',
      //   icon: 'fas fa-tachometer-alt'
      // },
      // {
      //   name: 'Forms',
      //   path: '/forms',
      //   icon: 'fas fa-file-alt'
      // },
      // {
      //   name: 'Requests',
      //   path: '/requests',
      //   icon: 'fas fa-list-alt'
      // },
      // {
      //   name: 'Help',
      //   path: '/help',
      //   icon: 'fas fa-question-circle'
      // }
    ])
    
    return {
      currentUser,
      logout,
      showDropdown,
      showLogoutModal,
      navigationItems
=======
    const { currentUser, logout: authLogout } = useAuth()
    const router = useRouter()

    // Reactive state
    const showProfileDropdown = ref(false)
    const showHelpModal = ref(false)
    const profileDropdown = ref(null)

    // Methods
    const toggleProfileDropdown = () => {
      showProfileDropdown.value = !showProfileDropdown.value
    }

    const closeProfileDropdown = () => {
      showProfileDropdown.value = false
    }

    const formatRole = (role) => {
      if (!role) return 'User'

      const roleMap = {
        admin: 'Administrator',
        ict_officer: 'ICT Officer',
        head_of_department: 'Head of Department',
        hod_it: 'Head of IT Department',
        divisional_director: 'Divisional Director',
        ict_director: 'ICT Director',
        staff: 'Staff Member'
      }

      return roleMap[role] || role.replace(/_/g, ' ').replace(/\b\w/g, l => l.toUpperCase())
>>>>>>> ec039231
    }

    const goToDashboard = () => {
      closeProfileDropdown()

      // Navigate to appropriate dashboard based on user role
      if (currentUser.value?.role) {
        switch (currentUser.value.role) {
          case 'admin':
            router.push('/admin-dashboard')
            break
          case 'ict_officer':
            router.push('/ict-dashboard')
            break
          case 'head_of_department':
            router.push('/hod-dashboard')
            break
          case 'hod_it':
            router.push('/hod-it-dashboard')
            break
          case 'divisional_director':
            router.push('/divisional-dashboard')
            break
          case 'ict_director':
            router.push('/dict-dashboard')
            break
          case 'staff':
            router.push('/user-dashboard')
            break
          default:
            router.push('/user-dashboard')
        }
      } else {
        router.push('/user-dashboard')
      }
    }

    const goToProfile = () => {
      closeProfileDropdown()
      router.push('/profile')
    }

    const openOnboardingReset = () => {
      closeProfileDropdown()
      router.push('/admin/onboarding-reset')
    }

    const showHelp = () => {
      closeProfileDropdown()
      showHelpModal.value = true
    }

    const logout = async() => {
      closeProfileDropdown()

      try {
        await authLogout()
        router.push('/login')
      } catch (error) {
        console.error('Logout error:', error)
        // Force redirect to login even if logout fails
        router.push('/login')
      }
    }

    // Click outside to close dropdown
    const handleClickOutside = (event) => {
      if (profileDropdown.value && !profileDropdown.value.contains(event.target)) {
        closeProfileDropdown()
      }
    }

    // Lifecycle
    onMounted(() => {
      document.addEventListener('click', handleClickOutside)
    })

    onUnmounted(() => {
      document.removeEventListener('click', handleClickOutside)
    })

    return {
      currentUser,
      showProfileDropdown,
      showHelpModal,
      profileDropdown,
      toggleProfileDropdown,
      closeProfileDropdown,
      formatRole,
      goToDashboard,
      goToProfile,
      openOnboardingReset,
      showHelp,
      logout
    }
  }
}
</script>

<style scoped>
/* Header specific styles */
header {
  backdrop-filter: blur(10px);
  -webkit-backdrop-filter: blur(10px);
  position: relative;
  z-index: 50;
}

/* Profile dropdown specific z-index */
.profile-dropdown {
  z-index: 9999 !important;
  position: absolute !important;
  top: 100% !important;
  right: 0 !important;
}

/* Ensure dropdown container has proper stacking context */
.relative {
  position: relative;
  z-index: 100;
}

/* Button hover effects */
button:hover {
  transform: translateY(-1px);
}

/* Dropdown shadow */
.shadow-2xl {
  box-shadow: 0 25px 50px -12px rgba(0, 0, 0, 0.25);
}

/* Responsive adjustments */
@media (max-width: 768px) {
  .w-72 {
    width: calc(100vw - 2rem);
    max-width: 20rem;
  }

  .flex.justify-between {
    flex-direction: column;
    gap: 0.5rem;
  }

  .relative {
    position: static;
  }

  .absolute.right-0 {
    position: fixed;
    right: 1rem;
    left: 1rem;
    width: auto;
  }
}

/* Animation improvements */
.transition-all {
  transition: all 0.3s ease;
}

/* Profile button active state */
.focus\:ring-2:focus {
  box-shadow: 0 0 0 2px rgba(59, 130, 246, 0.5);
}

/* Dropdown item hover effects */
.hover\:bg-blue-50:hover {
  background-color: rgba(239, 246, 255, 1);
}

.hover\:bg-red-50:hover {
  background-color: rgba(254, 242, 242, 1);
}

/* Status indicator animation */
@keyframes pulse {
  0%, 100% {
    opacity: 1;
  }
  50% {
    opacity: 0.5;
  }
}

.animate-pulse {
  animation: pulse 2s cubic-bezier(0.4, 0, 0.6, 1) infinite;
}

/* Global override for dropdown visibility */
:deep(.profile-dropdown) {
  z-index: 9999 !important;
  position: absolute !important;
}
</style>
<|MERGE_RESOLUTION|>--- conflicted
+++ resolved
@@ -370,44 +370,6 @@
 export default {
   name: 'AppHeader',
   setup() {
-<<<<<<< HEAD
-    const { currentUser, logout } = useAuth()
-    
-    const showDropdown = ref(false)
-    const showLogoutModal = ref(false)
-    
-    // Navigation items for desktop menu - REMOVED: Dashboard, Forms, Requests, Help
-    const navigationItems = ref([
-      // COMMENTED OUT: Navigation items removed as requested
-      // {
-      //   name: 'Dashboard',
-      //   path: '/user-dashboard',
-      //   icon: 'fas fa-tachometer-alt'
-      // },
-      // {
-      //   name: 'Forms',
-      //   path: '/forms',
-      //   icon: 'fas fa-file-alt'
-      // },
-      // {
-      //   name: 'Requests',
-      //   path: '/requests',
-      //   icon: 'fas fa-list-alt'
-      // },
-      // {
-      //   name: 'Help',
-      //   path: '/help',
-      //   icon: 'fas fa-question-circle'
-      // }
-    ])
-    
-    return {
-      currentUser,
-      logout,
-      showDropdown,
-      showLogoutModal,
-      navigationItems
-=======
     const { currentUser, logout: authLogout } = useAuth()
     const router = useRouter()
 
@@ -439,7 +401,6 @@
       }
 
       return roleMap[role] || role.replace(/_/g, ' ').replace(/\b\w/g, l => l.toUpperCase())
->>>>>>> ec039231
     }
 
     const goToDashboard = () => {
