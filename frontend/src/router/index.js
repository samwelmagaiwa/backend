import { createRouter, createWebHistory } from 'vue-router'
import { getDefaultDashboard, ROLES } from '../utils/permissions'
<<<<<<< HEAD
import auth from '../utils/auth'
import { preloadRouteBasedImages } from '../utils/imagePreloader'

// Lazy load LoginPage as well for better initial bundle size
const LoginPage = () => import(/* webpackChunkName: "auth" */ '../components/LoginPage.vue')
=======
import { preloadRouteBasedImages } from '../utils/imagePreloader'

// Lazy load LoginPageWrapper as well for better initial bundle size
const LoginPageWrapper = () =>
  import(/* webpackChunkName: "auth" */ '../components/LoginPageWrapper.vue')
>>>>>>> ec039231

const routes = [
  // Public routes
  {
    path: '/',
    name: 'LoginPage',
    component: LoginPageWrapper,
    meta: {
      requiresAuth: false,
      isPublic: true
    }
  },
  {
    path: '/login',
    name: 'Login',
    component: LoginPageWrapper,
    meta: {
      requiresAuth: false,
      isPublic: true
    }
  },
  {
    path: '/ict-policy',
    name: 'IctPolicy',
<<<<<<< HEAD
    component: () => import(/* webpackChunkName: "public" */ '../components/IctPolicy.vue'),
    meta: { 
=======
    component: () =>
      import(/* webpackChunkName: "public" */ '../components/IctPolicy.vue'),
    meta: {
>>>>>>> ec039231
      requiresAuth: false,
      isPublic: true
    }
  },
  {
    path: '/terms-of-service',
    name: 'TermsOfService',
<<<<<<< HEAD
    component: () => import(/* webpackChunkName: "public" */ '../components/TermsOfService.vue'),
    meta: { 
=======
    component: () =>
      import(
        /* webpackChunkName: "public" */ '../components/TermsOfService.vue'
      ),
    meta: {
>>>>>>> ec039231
      requiresAuth: false,
      isPublic: true
    }
  },

  // Dashboard routes
<<<<<<< HEAD
    {
      path: '/admin-dashboard',
      name: 'AdminDashboard',
      component: () => import('../components/admin/AdminDashboard.vue'),
      meta: { requiresAuth: true, roles: ['admin'] }
    },
    {
      path: '/admin/roles',
      name: 'RoleManagement',
      component: () => import('../components/admin/RoleManagement.vue'),
      meta: { requiresAuth: true, roles: ['admin', 'super_admin'] }
    },
    {
      path: '/admin/user-roles',
      name: 'UserRoleAssignment',
      component: () => import('../components/admin/UserRoleAssignment.vue'),
      meta: { requiresAuth: true, roles: ['admin', 'super_admin'] }
    },
    {
      path: '/admin/department-hods',
      name: 'DepartmentHodAssignment',
      component: () => import('../components/admin/DepartmentHodAssignment.vue'),
      meta: { requiresAuth: true, roles: ['admin', 'super_admin'] }
    },
=======
  {
    path: '/admin-dashboard',
    name: 'AdminDashboard',
    component: () => import('../components/admin/AdminDashboard.vue'),
    meta: { requiresAuth: true, roles: ['admin'] }
  },
  {
    path: '/admin/roles',
    name: 'RoleManagement',
    component: () => import('../components/admin/RoleManagement.vue'),
    meta: { requiresAuth: true, roles: ['admin', 'super_admin'] }
  },
  {
    path: '/admin/user-roles',
    name: 'UserRoleAssignment',
    component: () => import('../components/admin/UserRoleAssignment.vue'),
    meta: { requiresAuth: true, roles: ['admin', 'super_admin'] }
  },
  {
    path: '/admin/department-hods',
    name: 'DepartmentHodAssignment',
    component: () => import('../components/admin/DepartmentHodAssignment.vue'),
    meta: { requiresAuth: true, roles: ['admin', 'super_admin'] }
  },
>>>>>>> ec039231
  {
    path: '/user-dashboard',
    name: 'UserDashboard',
    component: () => import('../components/UserDashboard.vue'),
    meta: {
      requiresAuth: true,
      roles: [ROLES.STAFF]
    }
  },
  {
    path: '/dict-dashboard',
    name: 'DictDashboard',
    component: () => import('../components/DictDashboard.vue'),
    meta: {
      requiresAuth: true,
      roles: [ROLES.ICT_DIRECTOR]
    }
  },
  // HOD Dashboard removed - HOD users now use hod-dashboard/request-list as their dashboard
  {
    path: '/hod-it-dashboard',
    name: 'HodItDashboard',
    component: () => import('../components/HodItDashboard.vue'),
    meta: {
      requiresAuth: true,
      roles: [ROLES.HOD_IT]
    }
  },
  {
    path: '/divisional-dashboard',
    name: 'DivisionalDashboard',
    component: () => import('../components/DivisionalDashboard.vue'),
    meta: {
      requiresAuth: true,
      roles: [ROLES.DIVISIONAL_DIRECTOR]
    }
  },
  {
    path: '/ict-dashboard',
    name: 'IctDashboard',
    component: () => import('../components/IctDashboard.vue'),
    meta: {
      requiresAuth: true,
      roles: [ROLES.ICT_OFFICER]
    }
  },

  // Onboarding flow (for first-time users)
  {
    path: '/onboarding',
    name: 'Onboarding',
    component: () => import('../components/OnboardingPage.vue'),
    meta: {
      requiresAuth: true,
      roles: Object.values(ROLES).filter((role) => role !== ROLES.ADMIN) // All roles except admin
    }
  },

  // Settings (accessible to all authenticated users)
  {
    path: '/settings',
    name: 'Settings',
    component: () => import('../components/SettingsPage.vue'),
    meta: {
      requiresAuth: true,
      roles: Object.values(ROLES)
    }
  },

<<<<<<< HEAD


=======
  // User Profile (accessible to all authenticated users)
  {
    path: '/profile',
    name: 'UserProfile',
    component: () => import('../components/UserProfile.vue'),
    meta: {
      requiresAuth: true,
      roles: Object.values(ROLES)
    }
  },
>>>>>>> ec039231


  // Access approval forms
  {
    path: '/jeeva-access',
    name: 'JeevaAccessForm',
    component: () => import('../components/views/forms/JeevaAccessForm.vue'),
    meta: {
      requiresAuth: true,
      roles: [
        ROLES.DIVISIONAL_DIRECTOR,
        ROLES.HEAD_OF_DEPARTMENT,
        ROLES.HOD_IT,
        ROLES.ICT_DIRECTOR,
        ROLES.ICT_OFFICER
      ]
    }
  },
  {
    path: '/wellsoft-access',
    name: 'WellsoftAccessForm',
    component: () => import('../components/views/forms/wellSoftAccessForm.vue'),
    meta: {
      requiresAuth: true,
      roles: [
        ROLES.DIVISIONAL_DIRECTOR,
        ROLES.HEAD_OF_DEPARTMENT,
        ROLES.HOD_IT,
        ROLES.ICT_DIRECTOR,
        ROLES.ICT_OFFICER
      ]
    }
  },
  {
    path: '/internet-access',
    name: 'InternetAccessForm',
    component: () => import('../components/views/forms/internetAccessForm.vue'),
    meta: {
      requiresAuth: true,
      roles: [
        ROLES.DIVISIONAL_DIRECTOR,
        ROLES.HEAD_OF_DEPARTMENT,
        ROLES.HOD_IT,
        ROLES.ICT_DIRECTOR,
        ROLES.ICT_OFFICER
      ]
    }
  },
  {
    path: '/both-service-form',
    name: 'BothServiceForm',
    component: () => import('../components/views/forms/both-service-form.vue'),
    meta: {
      requiresAuth: true,
      roles: [
        ROLES.DIVISIONAL_DIRECTOR,
        ROLES.HEAD_OF_DEPARTMENT,
        ROLES.HOD_IT,
        ROLES.ICT_DIRECTOR,
        ROLES.ICT_OFFICER
      ]
    },
    alias: ['/both-service-from']
  },

<<<<<<< HEAD
=======
  // User submission forms
  // COMMENTED OUT: Individual forms - now using Combined Access Form only
  /*
  {
    path: '/user-jeeva-form',
    name: 'UserJeevaForm',
    component: () => import('../components/views/forms/userjeevaform.vue'),
    meta: {
      requiresAuth: true,
      roles: [ROLES.STAFF]
    }
  },
  {
    path: '/user-wellsoft-form',
    name: 'UserWellSoftForm',
    component: () => import('../components/views/forms/userWellSoftForm.vue'),
    meta: {
      requiresAuth: true,
      roles: [ROLES.STAFF]
    }
  },
  {
    path: '/user-internet-form',
    name: 'UserInternetForm',
    component: () => import('../components/views/forms/UserInternetAccessForm.vue'),
    meta: {
      requiresAuth: true,
      roles: [ROLES.STAFF]
    }
  },
  */
>>>>>>> ec039231
  {
    path: '/user-combined-form',
    name: 'UserCombinedForm',
    component: () =>
      import('../components/views/forms/UserCombinedAccessForm.vue'),
    meta: {
      requiresAuth: true,
      roles: [ROLES.STAFF]
    }
  },
  {
    path: '/booking-service',
    name: 'BookingService',
    component: () => import('../components/views/booking/BookingService.vue'),
    meta: {
      requiresAuth: true,
      roles: [ROLES.STAFF]
    }
  },

  // ICT Approval routes (ICT Officer only)
  {
    path: '/ict-approval/requests',
    name: 'RequestsList',
    component: () =>
      import('../components/views/ict-approval/RequestsList.vue'),
    meta: {
      requiresAuth: true,
      roles: [ROLES.ICT_OFFICER]
    }
  },
  {
    path: '/ict-approval/request/:id',
    name: 'RequestDetails',
    component: () =>
      import('../components/views/ict-approval/RequestDetails.vue'),
    meta: {
      requiresAuth: true,
      roles: [ROLES.ICT_OFFICER]
    }
  },

  // Internal Access Requests Dashboard (for approvers)
  {
    path: '/hod-dashboard/request-list',
    name: 'HODDashboardRequestList',
<<<<<<< HEAD
    component: () => import('../components/views/requests/InternalAccessList.vue'),
    meta: {
      requiresAuth: true,
      roles: [ROLES.HEAD_OF_DEPARTMENT, ROLES.DIVISIONAL_DIRECTOR, ROLES.ICT_DIRECTOR, ROLES.HOD_IT, ROLES.ICT_OFFICER]
    }
  },
  
  // Simple version for debugging (if needed)
  {
    path: '/hod-dashboard/request-list-simple',
    name: 'HODDashboardRequestListSimple',
    component: () => import('../components/views/requests/InternalAccessListSimple.vue'),
    meta: {
      requiresAuth: true,
      roles: [ROLES.HEAD_OF_DEPARTMENT, ROLES.DIVISIONAL_DIRECTOR, ROLES.ICT_DIRECTOR, ROLES.HOD_IT, ROLES.ICT_OFFICER]
    }
  },
  
=======
    component: () =>
      import('../components/views/requests/InternalAccessList.vue'),
    meta: {
      requiresAuth: true,
      roles: [
        ROLES.HEAD_OF_DEPARTMENT,
        ROLES.DIVISIONAL_DIRECTOR,
        ROLES.ICT_DIRECTOR,
        ROLES.HOD_IT,
        ROLES.ICT_OFFICER
      ]
    }
  },

>>>>>>> ec039231
  // Redirect old route to new route for backward compatibility
  {
    path: '/internal-access/list',
    redirect: '/hod-dashboard/request-list'
  },
<<<<<<< HEAD
  
=======

>>>>>>> ec039231
  {
    path: '/internal-access/details',
    name: 'InternalAccessDetails',
    component: () =>
      import('../components/views/requests/InternalAccessDetails.vue'),
    meta: {
      requiresAuth: true,
      roles: [
        ROLES.DIVISIONAL_DIRECTOR,
        ROLES.HEAD_OF_DEPARTMENT,
        ROLES.HOD_IT,
        ROLES.ICT_DIRECTOR,
        ROLES.ICT_OFFICER
      ]
    }
  },

  // Admin User Management routes
  {
    path: '/jeeva-users',
    name: 'JeevaUsers',
    component: () => import('../components/admin/JeevaUsers.vue'),
    meta: {
      requiresAuth: true,
      roles: [ROLES.ADMIN]
    }
  },
  {
    path: '/admin/onboarding-reset',
    name: 'OnboardingReset',
    component: () => import('../components/admin/OnboardingReset.vue'),
    meta: {
      requiresAuth: true,
      roles: [ROLES.ADMIN]
    }
  },
  {
    path: '/wellsoft-users',
    name: 'WellsoftUsers',
    component: () => import('../components/admin/WellsoftUsers.vue'),
    meta: {
      requiresAuth: true,
      roles: [ROLES.ADMIN]
    }
  },
  {
    path: '/internet-users',
    name: 'InternetUsers',
    component: () => import('../components/admin/InternetUsers.vue'),
    meta: {
      requiresAuth: true,
      roles: [ROLES.ADMIN]
    }
  },

  // Legacy admin routes (for backward compatibility)
  {
    path: '/admin/users/jeeva',
    redirect: '/jeeva-users'
  },
  {
    path: '/admin/users/wellsoft',
    redirect: '/wellsoft-users'
  },
  {
    path: '/admin/users/internet',
    redirect: '/internet-users'
  },

  // Catch-all route for 404 errors
  {
    path: '/:pathMatch(.*)*',
    name: 'NotFound',
    component: () =>
      import('../components/NotFound.vue').catch(() => {
        // Fallback if NotFound component doesn't exist
        return {
          template:
            '<div class="text-center p-8"><h1 class="text-2xl font-bold text-red-600">Page Not Found</h1><p class="mt-4">The requested page could not be found.</p></div>'
        }
      })
  }
]

const router = createRouter({
  history: createWebHistory(),
  routes
})

// Navigation guards
<<<<<<< HEAD
router.beforeEach(async (to, from, next) => {
  try {
    // Initialize authentication state from store
    const store = await import('@/store')
    
    // Initialize auth state from localStorage if available
    const token = localStorage.getItem('auth_token')
    const userData = localStorage.getItem('user_data')
    
    if (token && userData && !store.default.getters['auth/isAuthenticated']) {
      try {
        const user = JSON.parse(userData)
        store.default.commit('auth/SET_TOKEN', token)
        store.default.commit('auth/SET_USER', user)
        console.log('🔄 Restored auth state from localStorage:', user.role)
      } catch (error) {
        console.error('Failed to restore auth state:', error)
        localStorage.removeItem('auth_token')
        localStorage.removeItem('user_data')
      }
    }
    
    const isAuthenticated = store.default.getters['auth/isAuthenticated']
    const userRole = store.default.getters['auth/userRole']
    const requiresAuth = to.meta.requiresAuth !== false
    const isPublicRoute = to.meta.isPublic === true

  // Handle public routes
  if (isPublicRoute) {
    // If user is authenticated and trying to access login page, redirect appropriately
    if (isAuthenticated && (to.name === 'LoginPage' || to.name === 'Login')) {
      console.log('🔍 User is authenticated with role:', userRole)
      
      // Check if user needs onboarding (skip for admin)
      const user = store.default.getters['auth/user']
      if (user && user.needs_onboarding && userRole !== 'admin') {
        console.log('🔄 User needs onboarding, redirecting...')
        return next('/onboarding')
      }
      
      // Check if there's a redirect query parameter
      if (to.query.redirect) {
        console.log('🔄 Redirect parameter found:', to.query.redirect)
        const redirectPath = to.query.redirect
        
        // Find the route that matches the redirect path
        const targetRoute = router.resolve(redirectPath)
        
        // Check if the user has access to the redirect route
        if (targetRoute && targetRoute.meta && targetRoute.meta.roles) {
          if (targetRoute.meta.roles.includes(userRole)) {
            console.log('✅ User has access to redirect path:', redirectPath)
            return next(redirectPath)
          } else {
            console.warn('⚠️ User does not have access to redirect path:', redirectPath)
            console.log('🔄 Redirecting to default dashboard instead')
            // Fall through to default dashboard logic
          }
        } else {
          // If no role restrictions, allow the redirect
          console.log('🔄 No role restrictions on redirect path, allowing:', redirectPath)
          return next(redirectPath)
        }
      }
      
      const defaultDashboard = getDefaultDashboard(userRole)
      console.log('🏠 Default dashboard for', userRole, ':', defaultDashboard)
      
      if (defaultDashboard) {
        console.log('🔄 Redirecting to default dashboard:', defaultDashboard)
        return next(defaultDashboard)
      } else {
        console.error('❌ No default dashboard found for role:', userRole)
        // Fallback based on role
        if (userRole === 'admin') {
          return next('/admin-dashboard')
        } else {
          return next('/user-dashboard')
        }
=======
router.beforeEach(async(to, from, next) => {
  console.log('🔄 Router: Navigating from', from.path, 'to', to.path)

  try {
    // Check localStorage first for immediate auth state
    const token = localStorage.getItem('auth_token')
    const userData = localStorage.getItem('user_data')
    let storedUser = null
    let storedRole = null

    if (token && userData) {
      try {
        storedUser = JSON.parse(userData)
        storedRole = storedUser.role
        console.log('💾 Router: Found stored auth data - Role:', storedRole, 'User:', storedUser.name)
      } catch (error) {
        console.error('💾 Router: Failed to parse stored user data:', error)
        localStorage.removeItem('auth_token')
        localStorage.removeItem('user_data')
>>>>>>> ec039231
      }
    }

    // Use the new auth utility
    console.log('📦 Router: Importing auth utility...')
    const authModule = await import('../utils/auth')
    const auth = authModule.default

<<<<<<< HEAD
    // Check if user needs onboarding (except for onboarding route itself)
    const user = store.default.getters['auth/user']
    if (to.name !== 'Onboarding' && userRole !== ROLES.ADMIN && user && user.needs_onboarding) {
      return next('/onboarding')
    }

    // Prevent access to onboarding if already completed or admin
    if (to.name === 'Onboarding') {
      if (userRole === ROLES.ADMIN) {
        const defaultDashboard = getDefaultDashboard(userRole)
        return next(defaultDashboard || '/admin-dashboard')
      }
      if (!user || !user.needs_onboarding) {
=======
    // Force auth initialization if we have stored data but auth isn't initialized
    if ((token && userData && storedUser) && !auth.isAuthenticated) {
      console.log('🔄 Router: Auth not initialized but have stored data, force initializing...')
      await auth.initializeAuth(true) // Force initialization
    }

    // Use stored data as fallback if auth utility isn't ready
    const isAuthenticated = auth.isAuthenticated || (token && userData && storedUser)
    const userRole = auth.userRole || storedRole
    const user = auth.currentUser || storedUser
    const requiresAuth = to.meta.requiresAuth !== false
    const isPublicRoute = to.meta.isPublic === true

    console.log('🔍 Router: Auth state check:')
    console.log('  - hasStoredToken:', !!token)
    console.log('  - hasStoredUser:', !!userData)
    console.log('  - storedRole:', storedRole)
    console.log('  - auth.isAuthenticated:', auth.isAuthenticated)
    console.log('  - auth.userRole:', auth.userRole)
    console.log('  - finalIsAuthenticated:', isAuthenticated)
    console.log('  - finalUserRole:', userRole)
    console.log('  - finalUser:', user?.name)
    console.log('  - requiresAuth:', requiresAuth)
    console.log('  - isPublicRoute:', isPublicRoute)
    // Handle public routes
    if (isPublicRoute) {
      // If user is authenticated and trying to access login page, redirect appropriately
      if (isAuthenticated && (to.name === 'LoginPage' || to.name === 'Login')) {
        console.log('🔍 User is authenticated with role:', userRole)

        // Check if user needs onboarding (skip for admin)
        if (user && user.needs_onboarding && userRole !== 'admin') {
          console.log('🔄 User needs onboarding, redirecting...')
          return next('/onboarding')
        }

        // Check if there's a redirect query parameter
        if (to.query.redirect) {
          console.log('🔄 Redirect parameter found:', to.query.redirect)
          const redirectPath = to.query.redirect

          // Find the route that matches the redirect path
          const targetRoute = router.resolve(redirectPath)

          // Check if the user has access to the redirect route
          if (targetRoute && targetRoute.meta && targetRoute.meta.roles) {
            if (targetRoute.meta.roles.includes(userRole)) {
              console.log('✅ User has access to redirect path:', redirectPath)
              return next(redirectPath)
            } else {
              console.warn(
                '⚠️ User does not have access to redirect path:',
                redirectPath
              )
              console.log('🔄 Redirecting to default dashboard instead')
              // Fall through to default dashboard logic
            }
          } else {
            // If no role restrictions, allow the redirect
            console.log(
              '🔄 No role restrictions on redirect path, allowing:',
              redirectPath
            )
            return next(redirectPath)
          }
        }

>>>>>>> ec039231
        const defaultDashboard = getDefaultDashboard(userRole)
        console.log(
          '🏠 Default dashboard for',
          userRole,
          ':',
          defaultDashboard
        )

        if (defaultDashboard) {
          console.log('🔄 Redirecting to default dashboard:', defaultDashboard)
          return next(defaultDashboard)
        } else {
          console.error('❌ No default dashboard found for role:', userRole)
          // Fallback based on role - ensure consistency
          if (userRole === 'admin') {
            return next('/admin-dashboard')
          } else if (userRole === 'head_of_department') {
            return next('/hod-dashboard')
          } else if (userRole === 'hod_it') {
            return next('/hod-it-dashboard')
          } else if (userRole === 'divisional_director') {
            return next('/divisional-dashboard')
          } else if (userRole === 'ict_director') {
            return next('/dict-dashboard')
          } else if (userRole === 'ict_officer') {
            return next('/ict-dashboard')
          } else {
            return next('/user-dashboard')
          }
        }
      }
      return next()
    }

    // Handle protected routes
    if (requiresAuth) {
      // Check if user is authenticated
      if (!isAuthenticated) {
        return next({
          name: 'LoginPage',
          query: { redirect: to.fullPath }
        })
      }

      // Check if user needs onboarding (except for onboarding route itself)
      if (
        to.name !== 'Onboarding' &&
        userRole !== ROLES.ADMIN &&
        user &&
        user.needs_onboarding
      ) {
        return next('/onboarding')
      }

      // Prevent access to onboarding if already completed or admin
      if (to.name === 'Onboarding') {
        if (userRole === ROLES.ADMIN) {
          const defaultDashboard = getDefaultDashboard(userRole)
          return next(defaultDashboard || '/admin-dashboard')
        }
        if (!user || !user.needs_onboarding) {
          const defaultDashboard = getDefaultDashboard(userRole)
          return next(defaultDashboard || '/')
        }
      }

      // Check role-based access
      if (to.meta.roles && to.meta.roles.length > 0) {
        console.log('🔍 Router: Checking role access for route:', to.path)
        console.log('  - Required roles:', to.meta.roles)
        console.log('  - User role:', userRole)
        console.log('  - Stored role:', storedRole)

        // Check if user has required role (use both current and stored role)
        const hasRequiredRole = to.meta.roles.includes(userRole) || to.meta.roles.includes(storedRole)

        if (!hasRequiredRole) {
          console.log('⚠️ Router: User does not have required role for', to.path)
          console.log('  - Checked userRole:', userRole, 'in', to.meta.roles, '=', to.meta.roles.includes(userRole))
          console.log('  - Checked storedRole:', storedRole, 'in', to.meta.roles, '=', to.meta.roles.includes(storedRole))

          // Only redirect if we're sure the user doesn't have access
          // Don't redirect if we're already on the user's default dashboard
          const defaultDashboard = getDefaultDashboard(userRole || storedRole)
          console.log('🏠 Router: Default dashboard for role', userRole || storedRole, ':', defaultDashboard)

          if (defaultDashboard && defaultDashboard !== to.path) {
            console.log('🔄 Router: Redirecting to default dashboard with access denied error')
            return next({
              path: defaultDashboard,
              query: { error: 'access_denied' }
            })
          } else if (to.path === defaultDashboard) {
            console.log('✅ Router: User is accessing their default dashboard, allowing...')
            // Allow access to default dashboard even if role check fails temporarily
          } else {
            console.log('🔄 Router: No default dashboard found, redirecting to login')
            // Fallback to login if no default dashboard
            return next({
              name: 'LoginPage',
              query: { error: 'access_denied' }
            })
          }
        } else {
          console.log('✅ Router: User has required role for', to.path)
        }
      } else {
        console.log('🔍 Router: No role restrictions for route:', to.path)
      }
    }

    // Preload images for the target route
    preloadRouteBasedImages(to.path)
<<<<<<< HEAD
    
=======

    console.log('✅ Router: Navigation completed successfully to', to.path)
>>>>>>> ec039231
    next()
  } catch (error) {
    console.error('❌ Router navigation error:', error)
    console.error('Error details:', {
      message: error.message,
      stack: error.stack,
      to: to.path,
      from: from.path
    })
    // Fallback to login page on any router error
    next('/')
  }
})

// After navigation guard for error handling
router.afterEach((to, from, failure) => {
  if (failure) {
    // Only log actual navigation failures, not expected ones
    if (failure.type === 8) {
      // Navigation was cancelled (type 8), this is normal behavior
      console.log('Navigation cancelled:', failure.message)
    } else if (failure.type === 16) {
      // Navigation was duplicated (type 16), user is already on target route
      console.log('Navigation duplicated - already on target route')
    } else {
      // Log actual navigation errors
      console.error('Navigation failed:', failure)
      console.error('Failed route:', to)
      console.error('Previous route:', from)
<<<<<<< HEAD
      
      // Provide user-friendly error message for critical failures
      if (failure.type === 2) {
        console.error('Route not found - this might indicate a missing route definition')
=======

      // Provide user-friendly error message for critical failures
      if (failure.type === 2) {
        console.error(
          'Route not found - this might indicate a missing route definition'
        )
>>>>>>> ec039231
      }
    }
  }
})

// Global error handler for route component loading
router.onError((error) => {
  console.error('Router error:', error)

  // Handle component loading errors
  if (error.message && error.message.includes('Loading chunk')) {
    console.error('Chunk loading failed, reloading page...')
    window.location.reload()
  }

  // Handle __vccOpts errors
  if (error.message && error.message.includes('__vccOpts')) {
    console.error('Component compilation error, attempting recovery...')
    // Try to navigate to a safe route
    router.push('/').catch(() => {
      window.location.href = '/'
    })
  }
})

export default router<|MERGE_RESOLUTION|>--- conflicted
+++ resolved
@@ -1,18 +1,10 @@
 import { createRouter, createWebHistory } from 'vue-router'
 import { getDefaultDashboard, ROLES } from '../utils/permissions'
-<<<<<<< HEAD
-import auth from '../utils/auth'
-import { preloadRouteBasedImages } from '../utils/imagePreloader'
-
-// Lazy load LoginPage as well for better initial bundle size
-const LoginPage = () => import(/* webpackChunkName: "auth" */ '../components/LoginPage.vue')
-=======
 import { preloadRouteBasedImages } from '../utils/imagePreloader'
 
 // Lazy load LoginPageWrapper as well for better initial bundle size
 const LoginPageWrapper = () =>
   import(/* webpackChunkName: "auth" */ '../components/LoginPageWrapper.vue')
->>>>>>> ec039231
 
 const routes = [
   // Public routes
@@ -37,14 +29,9 @@
   {
     path: '/ict-policy',
     name: 'IctPolicy',
-<<<<<<< HEAD
-    component: () => import(/* webpackChunkName: "public" */ '../components/IctPolicy.vue'),
-    meta: { 
-=======
     component: () =>
       import(/* webpackChunkName: "public" */ '../components/IctPolicy.vue'),
     meta: {
->>>>>>> ec039231
       requiresAuth: false,
       isPublic: true
     }
@@ -52,48 +39,17 @@
   {
     path: '/terms-of-service',
     name: 'TermsOfService',
-<<<<<<< HEAD
-    component: () => import(/* webpackChunkName: "public" */ '../components/TermsOfService.vue'),
-    meta: { 
-=======
     component: () =>
       import(
         /* webpackChunkName: "public" */ '../components/TermsOfService.vue'
       ),
     meta: {
->>>>>>> ec039231
       requiresAuth: false,
       isPublic: true
     }
   },
 
   // Dashboard routes
-<<<<<<< HEAD
-    {
-      path: '/admin-dashboard',
-      name: 'AdminDashboard',
-      component: () => import('../components/admin/AdminDashboard.vue'),
-      meta: { requiresAuth: true, roles: ['admin'] }
-    },
-    {
-      path: '/admin/roles',
-      name: 'RoleManagement',
-      component: () => import('../components/admin/RoleManagement.vue'),
-      meta: { requiresAuth: true, roles: ['admin', 'super_admin'] }
-    },
-    {
-      path: '/admin/user-roles',
-      name: 'UserRoleAssignment',
-      component: () => import('../components/admin/UserRoleAssignment.vue'),
-      meta: { requiresAuth: true, roles: ['admin', 'super_admin'] }
-    },
-    {
-      path: '/admin/department-hods',
-      name: 'DepartmentHodAssignment',
-      component: () => import('../components/admin/DepartmentHodAssignment.vue'),
-      meta: { requiresAuth: true, roles: ['admin', 'super_admin'] }
-    },
-=======
   {
     path: '/admin-dashboard',
     name: 'AdminDashboard',
@@ -118,7 +74,6 @@
     component: () => import('../components/admin/DepartmentHodAssignment.vue'),
     meta: { requiresAuth: true, roles: ['admin', 'super_admin'] }
   },
->>>>>>> ec039231
   {
     path: '/user-dashboard',
     name: 'UserDashboard',
@@ -137,7 +92,15 @@
       roles: [ROLES.ICT_DIRECTOR]
     }
   },
-  // HOD Dashboard removed - HOD users now use hod-dashboard/request-list as their dashboard
+  {
+    path: '/hod-dashboard',
+    name: 'HodDashboard',
+    component: () => import('../components/HodDashboard.vue'),
+    meta: {
+      requiresAuth: true,
+      roles: [ROLES.HEAD_OF_DEPARTMENT]
+    }
+  },
   {
     path: '/hod-it-dashboard',
     name: 'HodItDashboard',
@@ -177,6 +140,30 @@
     }
   },
 
+  // Multi-session demo page (for testing)
+
+  // Onboarding demo page (for testing)
+  // {
+  //   path: '/onboarding-demo',
+  //   name: 'OnboardingDemo',
+  //   component: () => import('../components/OnboardingDemo.vue'),
+  //   meta: {
+  //     requiresAuth: true,
+  //     roles: Object.values(ROLES)
+  //   }
+  // },
+
+  // Auth test page (for debugging) - DISABLED: Component not found
+  // {
+  //   path: '/auth-test',
+  //   name: 'AuthTest',
+  //   component: () => import('../components/AuthTest.vue'),
+  //   meta: {
+  //     requiresAuth: true,
+  //     roles: Object.values(ROLES)
+  //   }
+  // },
+
   // Settings (accessible to all authenticated users)
   {
     path: '/settings',
@@ -188,10 +175,6 @@
     }
   },
 
-<<<<<<< HEAD
-
-
-=======
   // User Profile (accessible to all authenticated users)
   {
     path: '/profile',
@@ -202,7 +185,6 @@
       roles: Object.values(ROLES)
     }
   },
->>>>>>> ec039231
 
 
   // Access approval forms
@@ -268,8 +250,6 @@
     alias: ['/both-service-from']
   },
 
-<<<<<<< HEAD
-=======
   // User submission forms
   // COMMENTED OUT: Individual forms - now using Combined Access Form only
   /*
@@ -301,7 +281,6 @@
     }
   },
   */
->>>>>>> ec039231
   {
     path: '/user-combined-form',
     name: 'UserCombinedForm',
@@ -348,26 +327,6 @@
   {
     path: '/hod-dashboard/request-list',
     name: 'HODDashboardRequestList',
-<<<<<<< HEAD
-    component: () => import('../components/views/requests/InternalAccessList.vue'),
-    meta: {
-      requiresAuth: true,
-      roles: [ROLES.HEAD_OF_DEPARTMENT, ROLES.DIVISIONAL_DIRECTOR, ROLES.ICT_DIRECTOR, ROLES.HOD_IT, ROLES.ICT_OFFICER]
-    }
-  },
-  
-  // Simple version for debugging (if needed)
-  {
-    path: '/hod-dashboard/request-list-simple',
-    name: 'HODDashboardRequestListSimple',
-    component: () => import('../components/views/requests/InternalAccessListSimple.vue'),
-    meta: {
-      requiresAuth: true,
-      roles: [ROLES.HEAD_OF_DEPARTMENT, ROLES.DIVISIONAL_DIRECTOR, ROLES.ICT_DIRECTOR, ROLES.HOD_IT, ROLES.ICT_OFFICER]
-    }
-  },
-  
-=======
     component: () =>
       import('../components/views/requests/InternalAccessList.vue'),
     meta: {
@@ -382,17 +341,12 @@
     }
   },
 
->>>>>>> ec039231
   // Redirect old route to new route for backward compatibility
   {
     path: '/internal-access/list',
     redirect: '/hod-dashboard/request-list'
   },
-<<<<<<< HEAD
-  
-=======
-
->>>>>>> ec039231
+
   {
     path: '/internal-access/details',
     name: 'InternalAccessDetails',
@@ -483,87 +437,6 @@
 })
 
 // Navigation guards
-<<<<<<< HEAD
-router.beforeEach(async (to, from, next) => {
-  try {
-    // Initialize authentication state from store
-    const store = await import('@/store')
-    
-    // Initialize auth state from localStorage if available
-    const token = localStorage.getItem('auth_token')
-    const userData = localStorage.getItem('user_data')
-    
-    if (token && userData && !store.default.getters['auth/isAuthenticated']) {
-      try {
-        const user = JSON.parse(userData)
-        store.default.commit('auth/SET_TOKEN', token)
-        store.default.commit('auth/SET_USER', user)
-        console.log('🔄 Restored auth state from localStorage:', user.role)
-      } catch (error) {
-        console.error('Failed to restore auth state:', error)
-        localStorage.removeItem('auth_token')
-        localStorage.removeItem('user_data')
-      }
-    }
-    
-    const isAuthenticated = store.default.getters['auth/isAuthenticated']
-    const userRole = store.default.getters['auth/userRole']
-    const requiresAuth = to.meta.requiresAuth !== false
-    const isPublicRoute = to.meta.isPublic === true
-
-  // Handle public routes
-  if (isPublicRoute) {
-    // If user is authenticated and trying to access login page, redirect appropriately
-    if (isAuthenticated && (to.name === 'LoginPage' || to.name === 'Login')) {
-      console.log('🔍 User is authenticated with role:', userRole)
-      
-      // Check if user needs onboarding (skip for admin)
-      const user = store.default.getters['auth/user']
-      if (user && user.needs_onboarding && userRole !== 'admin') {
-        console.log('🔄 User needs onboarding, redirecting...')
-        return next('/onboarding')
-      }
-      
-      // Check if there's a redirect query parameter
-      if (to.query.redirect) {
-        console.log('🔄 Redirect parameter found:', to.query.redirect)
-        const redirectPath = to.query.redirect
-        
-        // Find the route that matches the redirect path
-        const targetRoute = router.resolve(redirectPath)
-        
-        // Check if the user has access to the redirect route
-        if (targetRoute && targetRoute.meta && targetRoute.meta.roles) {
-          if (targetRoute.meta.roles.includes(userRole)) {
-            console.log('✅ User has access to redirect path:', redirectPath)
-            return next(redirectPath)
-          } else {
-            console.warn('⚠️ User does not have access to redirect path:', redirectPath)
-            console.log('🔄 Redirecting to default dashboard instead')
-            // Fall through to default dashboard logic
-          }
-        } else {
-          // If no role restrictions, allow the redirect
-          console.log('🔄 No role restrictions on redirect path, allowing:', redirectPath)
-          return next(redirectPath)
-        }
-      }
-      
-      const defaultDashboard = getDefaultDashboard(userRole)
-      console.log('🏠 Default dashboard for', userRole, ':', defaultDashboard)
-      
-      if (defaultDashboard) {
-        console.log('🔄 Redirecting to default dashboard:', defaultDashboard)
-        return next(defaultDashboard)
-      } else {
-        console.error('❌ No default dashboard found for role:', userRole)
-        // Fallback based on role
-        if (userRole === 'admin') {
-          return next('/admin-dashboard')
-        } else {
-          return next('/user-dashboard')
-        }
-=======
 router.beforeEach(async(to, from, next) => {
   console.log('🔄 Router: Navigating from', from.path, 'to', to.path)
 
@@ -583,7 +456,6 @@
         console.error('💾 Router: Failed to parse stored user data:', error)
         localStorage.removeItem('auth_token')
         localStorage.removeItem('user_data')
->>>>>>> ec039231
       }
     }
 
@@ -592,21 +464,6 @@
     const authModule = await import('../utils/auth')
     const auth = authModule.default
 
-<<<<<<< HEAD
-    // Check if user needs onboarding (except for onboarding route itself)
-    const user = store.default.getters['auth/user']
-    if (to.name !== 'Onboarding' && userRole !== ROLES.ADMIN && user && user.needs_onboarding) {
-      return next('/onboarding')
-    }
-
-    // Prevent access to onboarding if already completed or admin
-    if (to.name === 'Onboarding') {
-      if (userRole === ROLES.ADMIN) {
-        const defaultDashboard = getDefaultDashboard(userRole)
-        return next(defaultDashboard || '/admin-dashboard')
-      }
-      if (!user || !user.needs_onboarding) {
-=======
     // Force auth initialization if we have stored data but auth isn't initialized
     if ((token && userData && storedUser) && !auth.isAuthenticated) {
       console.log('🔄 Router: Auth not initialized but have stored data, force initializing...')
@@ -674,7 +531,6 @@
           }
         }
 
->>>>>>> ec039231
         const defaultDashboard = getDefaultDashboard(userRole)
         console.log(
           '🏠 Default dashboard for',
@@ -788,12 +644,8 @@
 
     // Preload images for the target route
     preloadRouteBasedImages(to.path)
-<<<<<<< HEAD
-    
-=======
 
     console.log('✅ Router: Navigation completed successfully to', to.path)
->>>>>>> ec039231
     next()
   } catch (error) {
     console.error('❌ Router navigation error:', error)
@@ -823,19 +675,12 @@
       console.error('Navigation failed:', failure)
       console.error('Failed route:', to)
       console.error('Previous route:', from)
-<<<<<<< HEAD
-      
-      // Provide user-friendly error message for critical failures
-      if (failure.type === 2) {
-        console.error('Route not found - this might indicate a missing route definition')
-=======
 
       // Provide user-friendly error message for critical failures
       if (failure.type === 2) {
         console.error(
           'Route not found - this might indicate a missing route definition'
         )
->>>>>>> ec039231
       }
     }
   }
